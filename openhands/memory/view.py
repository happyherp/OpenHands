--- conflicted
+++ resolved
@@ -59,20 +59,12 @@
                 if event.summary is not None:
                     summary_obs = AgentCondensationObservation(content=event.summary)
                     if event.summary_offset is not None:
-                        kept_events.insert(event.summary_offset, summary_obs)
+                        offset = event.summary_offset
                     else:
                         # insert after action
-                        kept_events.insert(kept_events.index(event) + 1, summary_obs)
+                        offset = kept_events.index(event) + 1
+                    logger.info(f'Inserting summary at offset {offset}')
+                    kept_events.insert(offset, summary_obs)
                     break
 
-<<<<<<< HEAD
-=======
-        if summary is not None and summary_offset is not None:
-            logger.info(f'Inserting summary at offset {summary_offset}')
-
-            kept_events.insert(
-                summary_offset, AgentCondensationObservation(content=summary)
-            )
-
->>>>>>> fc4ad2f8
         return View(events=kept_events)